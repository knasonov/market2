"""Simple market making robot (version 1).

This script maintains orders on a single Polymarket market using helper
functions from ``trading_helpers``.  The robot keeps up to ``max_amount``
of "No" shares.  If the position is below this target it bids one cent
below the best ask for the difference.  When holding any "No" tokens it
offers them one cent above the best bid.

Orders smaller than ``min_amount`` are skipped to avoid tiny trades.

The order book is checked every minute.  If the working orders are no
longer best bid/ask, all orders are cancelled and new ones are placed.
"""

from __future__ import annotations

import sys
import time
from typing import Any, Dict, List, Set
import logging

logging.basicConfig(
    level=logging.INFO,
    filename="robot_v1_log.txt",
    format="%(message)s",
    filemode="a",
)

from trading_helpers import (
    buy_no,
    sell_no,
    cancel_all_orders,
    get_bid_ask_spread,
    get_open_orders,
    get_positions,
    get_recent_trades,
)
from telegram1 import send_telegram_message


def _has_order(orders: List[Dict[str, Any]], side: str, price: float) -> bool:
    """Return ``True`` if an order with ``side`` and ``price`` exists."""
    for order in orders:
        if str(order.get("side")).upper() == side.upper() and float(order.get("price")) == price:
            return True
    return False


def _summarise_trade(trade: Dict[str, object]) -> str:
    """Return a short summary like ``"Bought 100 No at 91c"``."""

    side = str(trade.get("side", "")).upper()
    # The trade side returned by the API is opposite of our action
    # when trading "No" tokens.
    action = "Sold" if side == "BUY" else "Bought"

    size = trade.get("size")
    try:
        # ``get_recent_trades`` already converts size to token units
        size = float(size) if size is not None else 0.0
    except Exception:
        size = 0.0

    price = trade.get("price")
    try:
        price = float(price) if price is not None else 0.0
    except Exception:
        price = 0.0

    price_cents = round(price * 100)
    return f"{action} {size:.0f} No at {price_cents}c"


<<<<<<< HEAD
def run_robot(market: str, t_work: int, *, max_amount: float = 10.0) -> None:
=======
def run_robot(
    market: str,
    t_work: int,
    *,
    max_amount: float = 100.0,
    min_amount: float = 5.0,
) -> None:
>>>>>>> 70f80d76
    """Run the maker bot on ``market`` for ``t_work`` seconds."""
    end_ts = time.time() + t_work
    seen_ids: Set[str] = set()

    while time.time() < end_ts:
        cycle_ts = time.strftime("%Y-%m-%d %H:%M:%S", time.localtime())
        logging.info(f"[{cycle_ts}] --- New cycle ---")
        try:
            positions = get_positions(market)
            no_pos = float(positions.get("no", 0.0))
            logging.info(f"[{cycle_ts}] Current 'No' position: {no_pos:.2f} shares")

            spread = get_bid_ask_spread(market).get("no", {})
            best_bid = spread.get("bid")
            best_ask = spread.get("ask")
            if best_bid is None or best_ask is None:
                logging.info(f"[{cycle_ts}] Order book empty, sleeping")
                time.sleep(60)
                continue

            logging.info(
                f"[{cycle_ts}] Best bid: {best_bid}, best ask: {best_ask}"
            )

            buy_price = round(best_ask - 0.01, 2)
            sell_price = round(best_bid + 0.01, 2)
            logging.info(
                f"[{cycle_ts}] Target buy price: {buy_price}, target sell price: {sell_price}"
            )

            desired: List[tuple[str, float, float]] = []
            if no_pos < max_amount:
                buy_size = max_amount - no_pos
                if buy_size >= min_amount:
                    desired.append(("BUY", buy_price, buy_size))
                else:
                    logging.info(
                        f"[{cycle_ts}] Buy size {buy_size:.2f} below minimum"
                    )
            if no_pos > 0:
                sell_size = no_pos
                if sell_size >= min_amount:
                    desired.append(("SELL", sell_price, sell_size))
                else:
                    logging.info(
                        f"[{cycle_ts}] Sell size {sell_size:.2f} below minimum"
                    )

            open_orders = get_open_orders(market)
            if open_orders:
                summary = [
                    f"{o.get('side')} {o.get('size')}@{o.get('price')}"
                    for o in open_orders
                ]
                logging.info(f"[{cycle_ts}] Open orders: {', '.join(summary)}")
            else:
                logging.info(f"[{cycle_ts}] No open orders")

            prices_ok = all(_has_order(open_orders, s, p) for s, p, _ in desired)

            if not prices_ok:
                logging.info(f"[{cycle_ts}] Orders not at desired prices – replacing")
                cancel_resp = cancel_all_orders()
                logging.info(f"[{cycle_ts}] cancel_all_orders() -> {cancel_resp}")
                for side, price, size in desired:
                    logging.info(
                        f"[{cycle_ts}] Placing {side} order for {size:.2f} shares at {price}"
                    )
                    if side == "BUY":
                        resp = buy_no(
                            market=market, x_cents_below_ask=1, size=size
                        )
                    else:
                        resp = sell_no(
                            market=market, x_cents_above_bid=1, size=size
                        )
                    logging.info(f"[{cycle_ts}] Order response: {resp}")
            else:
                logging.info(f"[{cycle_ts}] Orders already at best prices")

            # Check for newly filled orders and alert via Telegram
            trades = get_recent_trades(market, 2)
            for trade in trades:
                trade_id = str(trade.get("id"))
                if trade_id not in seen_ids:
                    msg = _summarise_trade(trade)
                    send_telegram_message(msg)
                    seen_ids.add(trade_id)

        except Exception as exc:
            logging.exception(f"[{cycle_ts}] Error during cycle: {exc}")

        time.sleep(60)


if __name__ == "__main__":
    if len(sys.argv) < 3:
        sys.exit(
            f"Usage: {sys.argv[0]} MARKET_ID WORK_TIME_SECONDS [MIN_AMOUNT]"
        )

    min_amt = float(sys.argv[3]) if len(sys.argv) > 3 else 5.0
    run_robot(sys.argv[1], int(sys.argv[2]), min_amount=min_amt)<|MERGE_RESOLUTION|>--- conflicted
+++ resolved
@@ -71,17 +71,7 @@
     return f"{action} {size:.0f} No at {price_cents}c"
 
 
-<<<<<<< HEAD
-def run_robot(market: str, t_work: int, *, max_amount: float = 10.0) -> None:
-=======
-def run_robot(
-    market: str,
-    t_work: int,
-    *,
-    max_amount: float = 100.0,
-    min_amount: float = 5.0,
-) -> None:
->>>>>>> 70f80d76
+def run_robot(market: str, t_work: int, *, max_amount: float = 100.0) -> None:
     """Run the maker bot on ``market`` for ``t_work`` seconds."""
     end_ts = time.time() + t_work
     seen_ids: Set[str] = set()
